namespace bdk {};

// ------------------------------------------------------------------------
// bdk crate - error module
// ------------------------------------------------------------------------

[Error]
interface AddressParseError {
  Base58();
  Bech32();
  WitnessVersion(string error_message);
  WitnessProgram(string error_message);
  UnknownHrp();
  LegacyAddressTooLong();
  InvalidBase58PayloadLength();
  InvalidLegacyPrefix();
  NetworkValidation();
  OtherAddressParseErr();
};

[Error]
interface Bip32Error {
    CannotDeriveFromHardenedKey();
    Secp256k1(string error_message);
    InvalidChildNumber(u32 child_number);
    InvalidChildNumberFormat();
    InvalidDerivationPathFormat();
    UnknownVersion(string version);
    WrongExtendedKeyLength(u32 length);
    Base58(string error_message);
    Hex(string error_message);
    InvalidPublicKeyHexLength(u32 length);
    UnknownError(string error_message);
};

[Error]
interface Bip39Error {
  BadWordCount(u64 word_count);
  UnknownWord(u64 index);
  BadEntropyBitCount(u64 bit_count);
  InvalidChecksum();
  AmbiguousLanguages(string languages);
};

[Error]
interface CalculateFeeError {
  MissingTxOut(sequence<OutPoint> out_points);
  NegativeFee(string amount);
};

[Error]
interface CannotConnectError {
  Include(u32 height);
};

[Error]
interface CreateTxError {
  Descriptor(string error_message);
  Policy(string error_message);
  SpendingPolicyRequired(string kind);
  Version0();
  Version1Csv();
  LockTime(string requested, string required);
  RbfSequence();
  RbfSequenceCsv(string rbf, string csv);
  FeeTooLow(string required);
  FeeRateTooLow(string required);
  NoUtxosSelected();
  OutputBelowDustLimit(u64 index);
  ChangePolicyDescriptor();
  CoinSelection(string error_message);
  InsufficientFunds(u64 needed, u64 available);
  NoRecipients();
  Psbt(string error_message);
  MissingKeyOrigin(string key);
  UnknownUtxo(string outpoint);
  MissingNonWitnessUtxo(string outpoint);
  MiniscriptPsbt(string error_message);
};

[Error]
interface CreateWithPersistError {
  Persist(string error_message);
  DataAlreadyExists();
  Descriptor(string error_message);
};

[Error]
interface DescriptorError {
    InvalidHdKeyPath();
    InvalidDescriptorChecksum();
    HardenedDerivationXpub();
    MultiPath();
    Key(string error_message);
    Policy(string error_message);
    InvalidDescriptorCharacter(string char);
    Bip32(string error_message);
    Base58(string error_message);
    Pk(string error_message);
    Miniscript(string error_message);
    Hex(string error_message);
    ExternalAndInternalAreTheSame();
};

[Error]
interface DescriptorKeyError {
  Parse(string error_message);
  InvalidKeyType();
  Bip32(string error_message);
};

[Error]
interface ElectrumError {
  IOError(string error_message);
  Json(string error_message);
  Hex(string error_message);
  Protocol(string error_message);
  Bitcoin(string error_message);
  AlreadySubscribed();
  NotSubscribed();
  InvalidResponse(string error_message);
  Message(string error_message);
  InvalidDNSNameError(string domain);
  MissingDomain();
  AllAttemptsErrored();
  SharedIOError(string error_message);
  CouldntLockReader();
  Mpsc();
  CouldNotCreateConnection(string error_message);
  RequestAlreadyConsumed();
};

[Error]
interface EsploraError {
  Minreq(string error_message);
  HttpResponse(u16 status, string error_message);
  Parsing(string error_message);
  StatusCode(string error_message);
  BitcoinEncoding(string error_message);
  HexToArray(string error_message);
  HexToBytes(string error_message);
  TransactionNotFound();
  HeaderHeightNotFound(u32 height);
  HeaderHashNotFound();
  InvalidHttpHeaderName(string name);
  InvalidHttpHeaderValue(string value);
  RequestAlreadyConsumed();
};

[Error]
interface ExtractTxError {
  AbsurdFeeRate(u64 fee_rate);
  MissingInputValue();
  SendingTooMuch();
  OtherExtractTxErr();
};

[Error]
interface FromScriptError {
  UnrecognizedScript();
  WitnessProgram(string error_message);
  WitnessVersion(string error_message);
  OtherFromScriptErr();
};

[Error]
interface LoadWithPersistError {
    Persist(string error_message);
    InvalidChangeSet(string error_message);
    CouldNotLoad();
};

[Error]
interface PersistenceError {
  Write(string error_message);
};

[Error]
interface PsbtError {
  InvalidMagic();
  MissingUtxo();
  InvalidSeparator();
  PsbtUtxoOutOfBounds();
  InvalidKey(string key);
  InvalidProprietaryKey();
  DuplicateKey(string key);
  UnsignedTxHasScriptSigs();
  UnsignedTxHasScriptWitnesses();
  MustHaveUnsignedTx();
  NoMorePairs();
  UnexpectedUnsignedTx();
  NonStandardSighashType(u32 sighash);
  InvalidHash(string hash);
  InvalidPreimageHashPair();
  CombineInconsistentKeySources(string xpub);
  ConsensusEncoding(string encoding_error);
  NegativeFee();
  FeeOverflow();
  InvalidPublicKey(string error_message);
  InvalidSecp256k1PublicKey(string secp256k1_error);
  InvalidXOnlyPublicKey();
  InvalidEcdsaSignature(string error_message);
  InvalidTaprootSignature(string error_message);
  InvalidControlBlock();
  InvalidLeafVersion();
  Taproot();
  TapTree(string error_message);
  XPubKey();
  Version(string error_message);
  PartialDataConsumption();
  Io(string error_message);
  OtherPsbtErr();
};

[Error]
interface PsbtParseError {
  PsbtEncoding(string error_message);
  Base64Encoding(string error_message);
};

[Error]
interface RequestBuilderError {
  RequestAlreadyConsumed();
};

[Error]
interface SignerError {
    MissingKey();
    InvalidKey();
    UserCanceled();
    InputIndexOutOfRange();
    MissingNonWitnessUtxo();
    InvalidNonWitnessUtxo();
    MissingWitnessUtxo();
    MissingWitnessScript();
    MissingHdKeypath();
    NonStandardSighash();
    InvalidSighash();
    SighashP2wpkh(string error_message);
    SighashTaproot(string error_message);
    TxInputsIndexError(string error_message);
    MiniscriptPsbt(string error_message);
    External(string error_message);
    Psbt(string error_message);
};

[Error]
interface SqliteError {
  Sqlite(string rusqlite_error);
};

[Error]
interface TransactionError {
  Io();
  OversizedVectorAllocation();
  InvalidChecksum(string expected, string actual);
  NonMinimalVarInt();
  ParseFailed();
  UnsupportedSegwitFlag(u8 flag);
  OtherTransactionErr();
};

[Error]
interface TxidParseError {
  InvalidTxid(string txid);
};

// ------------------------------------------------------------------------
// bdk_wallet crate - types module
// ------------------------------------------------------------------------

enum KeychainKind {
  "External",
  "Internal",
};

dictionary AddressInfo {
  u32 index;
  Address address;
  KeychainKind keychain;
};

dictionary Balance {
  Amount immature;

  Amount trusted_pending;

  Amount untrusted_pending;

  Amount confirmed;

  Amount trusted_spendable;

  Amount total;
};

dictionary LocalOutput {
  OutPoint outpoint;
  TxOut txout;
  KeychainKind keychain;
  boolean is_spent;
};

dictionary TxOut {
  u64 value;
  Script script_pubkey;
};

[Enum]
interface ChainPosition {
  Confirmed(ConfirmationBlockTime confirmation_block_time);
  Unconfirmed(u64 timestamp);
};

dictionary ConfirmationBlockTime {
  BlockId block_id;
  u64 confirmation_time;
};

dictionary BlockId {
  u32 height;
  string hash;
};

dictionary CanonicalTx {
  Transaction transaction;
  ChainPosition chain_position;
};

interface FullScanRequestBuilder {
  [Throws=RequestBuilderError]
  FullScanRequestBuilder inspect_spks_for_all_keychains(FullScanScriptInspector inspector);

  [Throws=RequestBuilderError]
  FullScanRequest build();
};

interface SyncRequestBuilder {
  [Throws=RequestBuilderError]
  SyncRequestBuilder inspect_spks(SyncScriptInspector inspector);

  [Throws=RequestBuilderError]
  SyncRequest build();
};

interface FullScanRequest {};

interface SyncRequest {};

[Trait, WithForeign]
interface SyncScriptInspector {
  void inspect(Script script, u64 total);
};

[Trait, WithForeign]
interface FullScanScriptInspector {
  void inspect(KeychainKind keychain, u32 index, Script script);
};

interface ChangeSet {};

// ------------------------------------------------------------------------
// bdk_wallet crate - wallet module
// ------------------------------------------------------------------------

enum ChangeSpendPolicy {
  "ChangeAllowed",
  "OnlyChange",
  "ChangeForbidden"
};

interface Wallet {
  [Throws=CreateWithPersistError]
  constructor(Descriptor descriptor, Descriptor change_descriptor, Network network, Connection connection);

  [Name=load, Throws=LoadWithPersistError]
  constructor(Descriptor descriptor, Descriptor change_descriptor, Connection connection);

  u32? derivation_index(KeychainKind keychain);

  AddressInfo reveal_next_address(KeychainKind keychain);

  sequence<AddressInfo> reveal_addresses_to(KeychainKind keychain, u32 index);

  AddressInfo peek_address(KeychainKind keychain, u32 index);

  Network network();

  Balance balance();

  [Throws=CannotConnectError]
  void apply_update(Update update);

  boolean is_mine(Script script);

  [Throws=SignerError]
  boolean sign(Psbt psbt);

  SentAndReceivedValues sent_and_received([ByRef] Transaction tx);

  sequence<CanonicalTx> transactions();

  [Throws=TxidParseError]
  CanonicalTx? get_tx(string txid);

  [Throws=CalculateFeeError]
  Amount calculate_fee([ByRef] Transaction tx);

  [Throws=CalculateFeeError]
  FeeRate calculate_fee_rate([ByRef] Transaction tx);

  sequence<LocalOutput> list_unspent();

  sequence<LocalOutput> list_output();

  FullScanRequestBuilder start_full_scan();

  SyncRequestBuilder start_sync_with_revealed_spks();

  [Throws=SqliteError]
  boolean persist(Connection connection);
};

interface Update {};

interface TxBuilder {
  constructor();

  TxBuilder add_global_xpubs();

  TxBuilder add_recipient([ByRef] Script script, Amount amount);

  TxBuilder set_recipients(sequence<ScriptAmount> recipients);

  TxBuilder add_unspendable(OutPoint unspendable);

  TxBuilder unspendable(sequence<OutPoint> unspendable);

  TxBuilder add_utxo(OutPoint outpoint);

  TxBuilder change_policy(ChangeSpendPolicy change_policy);

  TxBuilder do_not_spend_change();

  TxBuilder only_spend_change();

  TxBuilder manually_selected_only();

  TxBuilder fee_rate([ByRef] FeeRate fee_rate);

  TxBuilder fee_absolute(Amount fee);

  TxBuilder drain_wallet();

  TxBuilder drain_to([ByRef] Script script);

  TxBuilder enable_rbf();

  TxBuilder enable_rbf_with_sequence(u32 nsequence);

  [Throws=CreateTxError]
  Psbt finish([ByRef] Wallet wallet);
};

interface BumpFeeTxBuilder {
  constructor(string txid, FeeRate fee_rate);

  BumpFeeTxBuilder enable_rbf();

  BumpFeeTxBuilder enable_rbf_with_sequence(u32 nsequence);

  [Throws=CreateTxError]
  Psbt finish([ByRef] Wallet wallet);
};

// ------------------------------------------------------------------------
// bdk_sqlite crate
// ------------------------------------------------------------------------

interface Connection {
  [Throws=SqliteError]
  constructor(string path);

  [Name=new_in_memory, Throws=SqliteError]
  constructor();
};

// ------------------------------------------------------------------------
// bdk crate - descriptor module
// ------------------------------------------------------------------------

[Traits=(Display)]
interface Mnemonic {
  constructor(WordCount word_count);

  [Name=from_string, Throws=Bip39Error]
  constructor(string mnemonic);

  [Name=from_entropy, Throws=Bip39Error]
  constructor(sequence<u8> entropy);
};

interface DerivationPath {
  [Throws=Bip32Error]
  constructor(string path);
};

interface DescriptorSecretKey {
  constructor(Network network, [ByRef] Mnemonic mnemonic, string? password);

  [Name=from_string, Throws=DescriptorKeyError]
  constructor(string secret_key);

  [Throws=DescriptorKeyError]
  DescriptorSecretKey derive([ByRef] DerivationPath path);

  [Throws=DescriptorKeyError]
  DescriptorSecretKey extend([ByRef] DerivationPath path);

  DescriptorPublicKey as_public();

  sequence<u8> secret_bytes();

  string as_string();
};

interface DescriptorPublicKey {
  [Name=from_string, Throws=DescriptorKeyError]
  constructor(string public_key);

  [Throws=DescriptorKeyError]
  DescriptorPublicKey derive([ByRef] DerivationPath path);

  [Throws=DescriptorKeyError]
  DescriptorPublicKey extend([ByRef] DerivationPath path);

  string as_string();
};

[Traits=(Display)]
interface Descriptor {
  [Throws=DescriptorError]
  constructor(string descriptor, Network network);

  [Name=new_bip44]
  constructor([ByRef] DescriptorSecretKey secret_key, KeychainKind keychain, Network network);

  [Name=new_bip44_public]
  constructor([ByRef] DescriptorPublicKey public_key, string fingerprint, KeychainKind keychain, Network network);

  [Name=new_bip49]
  constructor([ByRef] DescriptorSecretKey secret_key, KeychainKind keychain, Network network);

  [Name=new_bip49_public]
  constructor([ByRef] DescriptorPublicKey public_key, string fingerprint, KeychainKind keychain, Network network);

  [Name=new_bip84]
  constructor([ByRef] DescriptorSecretKey secret_key, KeychainKind keychain, Network network);

  [Name=new_bip84_public]
  constructor([ByRef] DescriptorPublicKey public_key, string fingerprint, KeychainKind keychain, Network network);

  [Name=new_bip86]
  constructor([ByRef] DescriptorSecretKey secret_key, KeychainKind keychain, Network network);

  [Name=new_bip86_public]
  constructor([ByRef] DescriptorPublicKey public_key, string fingerprint, KeychainKind keychain, Network network);

  string to_string_with_secret();
};

// ------------------------------------------------------------------------
// bdk_esplora crate
// ------------------------------------------------------------------------

interface EsploraClient {
  constructor(string url);

  [Throws=EsploraError]
  Update full_scan(FullScanRequest full_scan_request, u64 stop_gap, u64 parallel_requests);

  [Throws=EsploraError]
  Update sync(SyncRequest sync_request, u64 parallel_requests);

  [Throws=EsploraError]
  void broadcast([ByRef] Transaction transaction);

  [Throws=EsploraError]
  Transaction get_tx(string txid);

  [Throws=EsploraError]
  Tx get_tx_info(string txid);
};

dictionary Vin{
  string txid;
  u32 vout;
  PrevOut? prevout;
  Script scriptsig;
  sequence<sequence<u8>> witness;
  u32 sequence;
  boolean is_coinbase;
};

dictionary Vout{
  u64 value;
  Script scriptpubkey;
};

dictionary TxStatus {
  boolean confirmed;
  u32? block_height;
  BlockHash? block_hash;
  u64? block_time;
};

dictionary PrevOut{
  u64 value;
  Script scriptpubkey;
};

dictionary Tx{
  string txid;
  i32 version;
  u32 locktime;
  sequence<Vin> vin;
  sequence<Vout> vout;
  u64 size;
  u64 weight;
  TxStatus status;
  u64 fee;
};

// ------------------------------------------------------------------------
// bdk_electrum crate
// ------------------------------------------------------------------------

interface ElectrumClient {
  [Throws=ElectrumError]
  constructor(string url);

  [Throws=ElectrumError]
  Update full_scan(FullScanRequest full_scan_request, u64 stop_gap, u64 batch_size, boolean fetch_prev_txouts);

  [Throws=ElectrumError]
  Update sync(SyncRequest sync_request, u64 batch_size, boolean fetch_prev_txouts);

  [Throws=ElectrumError]
  string broadcast([ByRef] Transaction transaction);
};

// ------------------------------------------------------------------------
// bdk-ffi-defined types
// ------------------------------------------------------------------------

dictionary ScriptAmount {
  Script script;
  Amount amount;
};

dictionary SentAndReceivedValues {
    Amount sent;
    Amount received;
};

// ------------------------------------------------------------------------
// bdk_wallet crate - bitcoin re-exports
// ------------------------------------------------------------------------

<<<<<<< HEAD
interface Script {
  constructor(sequence<u8> raw_output_script);

  sequence<u8> to_bytes();
};

interface BlockHash {
  constructor(string hash);

  sequence<u8> to_bytes();
};

[NonExhaustive]
enum Network {
  "Bitcoin",
  "Testnet",
  "Signet",
  "Regtest",
};

=======
>>>>>>> d74acfae
enum WordCount {
  "Words12",
  "Words15",
  "Words18",
  "Words21",
  "Words24",
};

[Traits=(Display)]
interface Address {
  [Throws=AddressParseError]
  constructor(string address, Network network);

  [Name=from_script, Throws=FromScriptError]
  constructor(Script script, Network network);

  Script script_pubkey();

  string to_qr_uri();

  boolean is_valid_for_network(Network network);
};

interface Transaction {
  [Throws=TransactionError]
  constructor(sequence<u8> transaction_bytes);

  string compute_txid();

  u64 total_size();

  u64 vsize();

  boolean is_coinbase();

  boolean is_explicitly_rbf();

  boolean is_lock_time_enabled();

  i32 version();

  sequence<u8> serialize();

  u64 weight();

  sequence<TxIn> input();

  sequence<TxOut> output();

  u32 lock_time();
};

interface Psbt {
  [Throws=PsbtParseError]
  constructor(string psbt_base64);

  [Name=from_hex, Throws=PsbtParseError]
  constructor(string psbt_hex);

  string serialize();

  [Throws=ExtractTxError]
  Transaction extract_tx();

  [Throws=PsbtError]
  u64 fee();

  [Throws=PsbtError]
  Psbt combine(Psbt other);

  string json_serialize();

  string serialize_hex();
};

dictionary TxIn {
  OutPoint previous_output;
  Script script_sig;
  u32 sequence;
  sequence<sequence<u8>> witness;
};

// ------------------------------------------------------------------------
// types defined in external crate bitcoin-ffi
// ------------------------------------------------------------------------

[ExternalInterface="bitcoin_ffi"]
typedef extern Script;

[External="bitcoin_ffi"]
typedef extern Network;

[ExternalInterface="bitcoin_ffi"]
typedef extern Amount;

[ExternalInterface="bitcoin_ffi"]
typedef extern FeeRate;

[External="bitcoin_ffi"]
typedef extern Txid;

[External="bitcoin_ffi"]
typedef extern OutPoint;

[ExternalInterface="bitcoin_ffi"]
typedef extern FeeRateError;

[ExternalInterface="bitcoin_ffi"]
typedef extern ParseAmountError;<|MERGE_RESOLUTION|>--- conflicted
+++ resolved
@@ -667,29 +667,6 @@
 // bdk_wallet crate - bitcoin re-exports
 // ------------------------------------------------------------------------
 
-<<<<<<< HEAD
-interface Script {
-  constructor(sequence<u8> raw_output_script);
-
-  sequence<u8> to_bytes();
-};
-
-interface BlockHash {
-  constructor(string hash);
-
-  sequence<u8> to_bytes();
-};
-
-[NonExhaustive]
-enum Network {
-  "Bitcoin",
-  "Testnet",
-  "Signet",
-  "Regtest",
-};
-
-=======
->>>>>>> d74acfae
 enum WordCount {
   "Words12",
   "Words15",
